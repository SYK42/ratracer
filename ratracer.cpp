static const char usagetext[] = R"(
Ss{NAME}
    Rational Tracer Toolbox (Nm{ratracer}) -- a tool for reconstructing
    rational expressions via modular arithmetics.

Ss{SYNOPSYS}
    Nm{ratracer} Cm{command} Ar{args} ... Cm{command} Ar{args} ...

Ss{DESCRIPTION}
    Nm{ratracer} contains tools to simplify complicated rational
    expressions into a normal form. It can simplify
    - arithmetic expressions provided as text files;
    - arbitrary computations provided as trace files;
    - solutions of linear equation systems.

    Nm{ratracer} works by tracing the evaluation of a given expression,
    and replaying the trace using modular arithmetics inside
    a rational reconstruction algorithm. It contains tools to
    record, save, inspect, and optimize the traces.

Ss{EXAMPLE}

    To simplify a single expression:

    |   echo '2*y/(x^2-y^2) + 1/(x+y) + 1/(x-y)' >expression.txt
    |   Nm{ratracer} Cm{trace-expression} expression.txt Cm{optimize} Cm{reconstruct}
    |   [...]
    |   expression.txt =
    |     (1)/(1/2*x+(-1/2)*y);

    To solve a linear system of equations:

    |   Nm{ratracer} \
    |       Cm{load-equations} equations.list \
    |       Cm{solve-equations} \
    |       Cm{choose-equation-outputs} Fl{--maxr}=7 Fl{--maxs}=1 \
    |       Cm{optimize} \
    |       Cm{reconstruct}

Ss{COMMANDS}
    Cm{load-trace} Ar{file.trace}
        Load the given trace.

    Cm{save-trace} Ar{file.trace}
        Save the current trace to a file.

    Cm{show}
        Print a short summary of the current trace.

    Cm{disasm}
        Print a disassembly of the current trace.

    Cm{toC}
        Print a C++ source file of an evaluation library
        corresponding to the current trace. The library can then
        be compiled with e.g.

        |   c++ -shared -fPIC -Os -o file.so file.cpp

    Cm{measure}
        Measure the evaluation speed of the current trace.

    Cm{set} Ar{name} Ar{expression}
        Set the given variable to the given expression in
        the further traces created by Cm{trace-expression},
        Cm{load-equations}, or loaded via Cm{load-trace}.

    Cm{unset} Ar{name}
        Remove the mapping specified by Cm{set}.

    Cm{load-trace} Ar{file.trace}
        Load the given trace.

    Cm{trace-expression} Ar{filename}
        Load a rational expression from a file and trace its
        evaluation.

    Cm{optimize}
        Optimize the current trace.

    Cm{reconstruct} [Fl{--to}=Ar{filename}] [Fl{--threads}=Ar{n}] [Fl{--factor-scan}] [Fl{--shift-scan}]
        Reconstruct the rational form of the current trace using
        the FireFly library. Optionally enable FireFly's factor
        scan and/or shift scan.

    Cm{define-family} Ar{name} [Fl{--indices}=Ar{n}]
        Predefine an indexed family with the given number of
        indices used in the equation parsing. This is only needed
        to guarantee the ordering of the families, otherwise
        they are auto-detected from the equation files.

    Cm{load-equations} Ar{file.eqns}
        Load the equations from the given file, tracing the
        expressions.

    Cm{solve-equations}
        Solve all the currently loaded equations by gaussian
        elimination, tracing the process.

        Don't foget to Cm{choose-equation-outputs} after this.

    Cm{choose-equation-outputs} [Fl{--family}=Ar{name}] [Fl{--maxr}=Ar{n}] [Fl{--maxs}=Ar{n}] [Fl{--maxd}=Ar{n}]
        Mark the equations containing the specified integrals
        as the outputs, so they could be later reconstructed.

        This command will fail if the equations are not in the
        fully reduced form (i.e. after Cm{solve-equations}).

    Cm{show-equation-masters} [Fl{--family}=Ar{name}] [Fl{--maxr}=Ar{n}] [Fl{--maxs}=Ar{n}] [Fl{--maxd}=Ar{n}]
        List the unreduced items of the equations filtered by
        the given family/max-r/max-s/max-d values.

    Cm{dump-equations} [Fl{--to}=Ar{filename}]
        Dump the current list of equations with numeric coefficients.
        This should only be needed for debugging.

    Cm{sh} Ar{command}
        Run the given shell command.

    Cm{help}
        Show this help message and quit.

Ss{AUTHORS}
    Vitaly Magerya <vitaly.magerya@tx97.net>
)";

#include "ratracer.h"
#include "ratbox.h"

#include <string.h>
#include <time.h>
#include <dlfcn.h>
#include <map>
#include <thread>

#include <firefly/Reconstructor.hpp>

static EquationSet the_eqset;
static std::map<size_t, Value> the_varmap;

/* Logging
 */

static int log_depth = 0;
static double log_first_timestamp = timestamp();
static double log_last_timestamp = log_first_timestamp;

typedef struct {
    const char *name;
    double time;
} log_func_info;

static void
logd(const char *fmt, ...)
{
    double now = timestamp();
    fprintf(stderr, "\033[2m%.4f +%.4f%*s \033[0m", now - log_first_timestamp, now - log_last_timestamp, log_depth*2, ""); \
    va_list args;
    va_start(args, fmt);
    vfprintf(stderr, fmt, args);
    va_end(args);
    fprintf(stderr, "\033[0m\n");
    log_last_timestamp = now;
}

static void
log_func_start(const log_func_info *i)
{
    logd("\033[1m* %s", i->name);
    log_depth++;
}

static void
log_func_end(const log_func_info *i)
{
    (void)i;
    log_depth--;
}

#define LOGBLOCK(name) \
    __attribute__((cleanup(log_func_end))) log_func_info _log_func_info = {name, timestamp()}; \
    log_func_start(&_log_func_info);

#define LOGME LOGBLOCK(__func__)

/* Commands
 */

static bool
startswith(const char *string, const char *prefix)
{
    for (;;) {
        if (*prefix == 0) return true;
        if (*string == 0) return false;
        if (*string != *prefix) return false;
        string++;
        prefix++;
    }
}

static int
cmd_show(int argc, char *argv[])
{
    LOGBLOCK("show");
    (void)argc; (void)argv;
    logd("Current trace:");
    logd("- inputs: %zu", tr.t.ninputs);
    for (size_t i = 0; i < tr.t.ninputs; i++) {
        if (i < tr.t.input_names.size()) {
            logd("  %zu) %s", i, tr.t.input_names[i].c_str());
        }
        if (i >= 9) {
            logd("  ...");
            break;
        }
    }
    logd("- outputs: %zu", tr.t.noutputs);
    for (size_t i = 0; i < tr.t.noutputs; i++) {
        if (i < tr.t.output_names.size()) {
            logd("  %zu) %s", i, tr.t.output_names[i].c_str());
        }
        if (i >= 9) {
            logd("  ...");
            break;
        }
    }
    logd("- long integers: %zu", tr.t.constants.size());
    logd("- instructions: %zu (%.1fMB)", tr.t.code.size(), tr.t.code.size()*sizeof(Instruction)*1./1024/1024);
    logd("- memory locations: %zu (%.1fMB)", tr.t.nlocations, tr.t.nlocations*sizeof(ncoef_t)*1./1024/1024);
    logd("Current equation set:");
    logd("- families: %zu", the_eqset.families.size());
    for (size_t i = 0; i < the_eqset.families.size(); i++) {
        logd("  %zu) '%s' with %d indices", i, the_eqset.families[i].name.c_str(), the_eqset.families[i].nindices);
        if (i >= 9) {
            logd("  ...");
            break;
        }
    }
    logd("- equations: %zu", the_eqset.equations.size());
    if (the_varmap.empty()) {
        logd("Active variable replacements: (none)");
    } else {
        logd("Active variable replacements:");
        for (const auto &kv : the_varmap) {
            logd("- %s", nt_get(tr.var_names, kv.first));
        }
    }
    return 0;
}

static int
cmd_disasm(int argc, char *argv[])
{
    LOGBLOCK("disasm");
    (void)argc; (void)argv;
    printf("# ninputs = %zu\n", tr.t.ninputs);
    printf("# noutputs = %zu \n", tr.t.noutputs);
    printf("# nconstants = %zu \n", tr.t.constants.size());
    printf("# nlocations = %zu\n", tr.t.nlocations);
    printf("# ninstructions = %zu\n", tr.t.code.size());
    if (tr_print_disasm(stdout, tr.t) != 0) crash("disasm: failed to print the disassembly\n");
    return 0;
}

static char *
fgetall(FILE *f)
{
    ssize_t num = 0;
    ssize_t alloc = 1024;
    char *text = (char*)malloc(alloc);
    for (;;) {
        ssize_t n = fread(text + num, 1, alloc - num, f);
        if (n < alloc - num) {
            num += n;
            break;
        } else {
            num = alloc;
            alloc *= 2;
            text = (char*)realloc(text, alloc);
        }
    }
    text = (char*)realloc(text, num+1);
    text[num] = 0;
    return text;
}

static int
cmd_set(int argc, char *argv[])
{
    LOGBLOCK("set");
    if (argc < 2) crash("ratracer: set varname expression\n");
    size_t len = strlen(argv[0]);
    ssize_t idx = nt_lookup(tr.var_names, argv[0], len);
    if (idx < 0) {
        idx = tr.t.ninputs;
        tr_set_var_name(idx, argv[0], len);
        logd("New variable '%s' will mean '%s'", argv[0], argv[1]);
    } else {
        logd("Variable '%s' will now mean '%s'", argv[0], argv[1]);
    }
    Parser p = {argv[1], argv[1], {}};
    size_t idx1 = tr.t.code.size();
    Value v = parse_complete_expr(p);
    size_t idx2 = tr.t.code.size();
    tr_replace_variables(tr.t, the_varmap, idx1, idx2);
    the_varmap[idx] = v;
    auto it = tr.var_cache.find(idx);
    if (it != tr.var_cache.end()) tr.var_cache.erase(it);
    return 2;
}

static int
cmd_unset(int argc, char *argv[])
{
    LOGBLOCK("unset");
    if (argc < 1) crash("ratracer: unset varname\n");
    size_t len = strlen(argv[0]);
    ssize_t idx = nt_lookup(tr.var_names, argv[0], len);
    if (idx < 0) crash("unset: no such variable '%s'\n", argv[0]);
    auto it = the_varmap.find(idx);
    if (it == the_varmap.end()) crash("unset: variable '%s' is not set\n", argv[0]);
    logd("Variable '%s' will now just mean itself", argv[0]);
    the_varmap.erase(it);
    auto itc = tr.var_cache.find(idx);
    if (itc != tr.var_cache.end()) tr.var_cache.erase(itc);
    return 1;
}

static int
cmd_load_trace(int argc, char *argv[])
{
    LOGBLOCK("load-trace");
    if (argc < 1) crash("ratracer: load-trace file.trace\n");
    logd("Importing '%s'", argv[0]);
    size_t idx1 = tr.t.code.size();
    if (tr_import(tr.t, argv[0]) != 0) crash("load-trace: failed to load '%s'\n", argv[0]);
    nt_clear(tr.var_names);
    for (size_t i = 0; i < tr.t.ninputs; i++) {
        nt_append(tr.var_names, tr.t.input_names[i].data(), tr.t.input_names[i].size());
    }
    size_t idx2 = tr.t.code.size();
    tr_replace_variables(tr.t, the_varmap, idx1, idx2);
    return 1;
}

static int
cmd_trace_expression(int argc, char *argv[])
{
    LOGBLOCK("trace-expression");
    if (argc < 1) crash("ratracer: trace-expression filename\n");
    FILE *f = fopen(argv[0], "r");
    if (f == NULL) crash("trace-expression failed to open %s\n", argv[0]);
    char *text = fgetall(f);
    fclose(f);
    logd("Read %zu bytes from '%s'", strlen(text), argv[0]);
    Parser p = {text, text, {}};
    size_t n = tr.t.noutputs;
    tr_set_result_name(n, argv[0]);
    size_t idx1 = tr.t.code.size();
    tr_to_result(n, parse_complete_expr(p));
    size_t idx2 = tr.t.code.size();
    tr_replace_variables(tr.t, the_varmap, idx1, idx2);
    free(text);
    return 1;
}

static int
cmd_save_trace(int argc, char *argv[])
{
    LOGBLOCK("save-trace");
    if (argc < 1) crash("ratracer: save-trace file.trace\n");
    if (tr_export(argv[0], tr.t) != 0) crash("save-trace: failed to save '%s'\n", argv[0]);
    logd("Saved the trace into '%s'", argv[0]);
    return 1;
}

static int
cmd_toC(int argc, char *argv[])
{
    LOGBLOCK("toC");
    (void)argc; (void)argv;
    if (tr_print_c(stdout, tr.t) != 0) crash("toC: failed to print the C++ source");
    return 0;
}

static int
cmd_measure(int argc, char *argv[])
{
    LOGBLOCK("measure");
    (void)argc; (void)argv;
    std::vector<ncoef_t> inputs;
    std::vector<ncoef_t> outputs;
    std::vector<ncoef_t> data;
    inputs.resize(tr.t.ninputs);
    outputs.resize(tr.t.noutputs);
    data.resize(tr.t.nlocations);
    nmod_t mod;
    nmod_init(&mod, 0x7FFFFFFFFFFFFFE7ull); // 2^63-25
    for (size_t i = 0; i < tr.t.ninputs; i++) {
        inputs[i] = ncoef_hash(i, mod.n);
    }
    logd("Prime: 0x%016zx", mod.n);
    logd("Inputs:");
    for (size_t i = 0; i < inputs.size(); i++) {
        logd("%zu) 0x%016zx", i, inputs[i]);
    }
    size_t checkpoint = tr_code_size();
    tr_append(Instruction{OP_HALT, 0, 0, 0});
    long n = 0;
    double t1 = timestamp(), t2;
    for (long k = 1; k < 1000000000; k *= 2) {
        for (int i = 0; i < k; i++) {
            int r = tr_evaluate_faster(tr.t, &inputs[0], &outputs[0], &data[0], mod);
            if (r != 0) crash("measure: evaluation failed with code %d\n", r);
        }
        n += k;
        t2 = timestamp();
        if (t2 >= t1 + 0.5) break;
    }
    tr_rollback_code(checkpoint);
    logd("Outputs:");
    for (size_t i = 0; i < outputs.size(); i++) {
        logd("%zu) 0x%016zx", i, outputs[i]);
    }
    logd("Average time: %.4gs after %ld evals", (t2-t1)/n, n);
    return 0;
}

static int
cmd_optimize(int argc, char *argv[])
{
    LOGBLOCK("optimize");
    (void)argc; (void)argv;
    logd("Initial: %zu instructions (%.1fMB), %zu locations (%.1fMB)",
            tr.t.code.size(), tr.t.code.size()*sizeof(Instruction)*1./1024/1024,
            tr.t.nlocations, tr.t.nlocations*sizeof(ncoef_t)*1./1024/1024);
    tr_optimize(tr.t);
    logd("Optimized: %zu instructions (%.1fMB), %zu locations (%.1fMB)",
            tr.t.code.size(), tr.t.code.size()*sizeof(Instruction)*1./1024/1024,
            tr.t.nlocations, tr.t.nlocations*sizeof(ncoef_t)*1./1024/1024);
    return 0;
}

static int
cmd_unsafe_optimize(int argc, char *argv[])
{
    LOGBLOCK("unsafe-optimize");
    (void)argc; (void)argv;
    logd("Initial: %zu instructions (%.1fMB), %zu locations (%.1fMB)",
            tr.t.code.size(), tr.t.code.size()*sizeof(Instruction)*1./1024/1024,
            tr.t.nlocations, tr.t.nlocations*sizeof(ncoef_t)*1./1024/1024);
    tr_unsafe_optimize(tr.t);
    logd("Optimized: %zu instructions (%.1fMB), %zu locations (%.1fMB)",
            tr.t.code.size(), tr.t.code.size()*sizeof(Instruction)*1./1024/1024,
            tr.t.nlocations, tr.t.nlocations*sizeof(ncoef_t)*1./1024/1024);
    return 0;
}

namespace firefly {
    class TraceBB : public BlackBoxBase<TraceBB> {
        const Trace &tr;
<<<<<<< HEAD
        // std::vector<ncoef_t> data;
        std::vector<std::vector<ncoef_t>> thread_to_data;

    public:
        TraceBB(const Trace &tr, uint32_t nthreads) : tr(tr) {

            for (uint32_t tindex = 0; tindex < nthreads; tindex ++)
            {
                std::vector<ncoef_t> data;
                data.resize(tr.nlocations);
                thread_to_data.emplace_back(data);
=======
        const int *inputmap;
        std::vector<std::vector<ncoef_t>> data;
    public:
        TraceBB(const Trace &tr, const int *inputmap, size_t nthreads) : tr(tr), inputmap(inputmap) {
            data.resize(nthreads);
            for (size_t i = 0; i < nthreads; i++) {
                data[i].resize(tr.ninputs + tr.nlocations);
>>>>>>> 229d7b17
            }
        }

        std::vector<FFInt>
<<<<<<< HEAD
        operator()(const std::vector<FFInt> &inputs, uint32_t thread_id) {
            if (sizeof(FFInt) != sizeof(ncoef_t)) crash("reconstruct: FireFly::FFInt is not a machine word");

=======
        operator()(const std::vector<FFInt> &ffinputs, uint32_t threadidx) {
            if (sizeof(FFInt) != sizeof(ncoef_t)) crash("reconstruct: FireFly::FFInt is not a machine word\n");
            if (unlikely(threadidx >= data.size())) crash("reconstruct: called from thread %zu of %zu\n", (size_t)threadidx+1, data.size());
>>>>>>> 229d7b17
            nmod_t mod;
            mod.n = FFInt::p;
            mod.ninv = FFInt::p_inv;
            count_leading_zeros(mod.norm, mod.n);
            auto data = this->data[threadidx];
            for (size_t i = 0; i < ffinputs.size(); i++) {
                data[this->inputmap[i]] = *(ncoef_t*)&ffinputs[i];
            }
            std::vector<FFInt> outputs(tr.noutputs, 0);
<<<<<<< HEAD
            if (tr_evaluate(tr, (ncoef_t*)&inputs[0], (ncoef_t*)&outputs[0], &thread_to_data[thread_id][0], mod) != 0) crash("reconstruct: evaluation failed");
            return outputs;
        }
        template <int N> std::vector<FFIntVec<N>>
        operator()(const std::vector<FFIntVec<N>> &inputs, uint32_t thread_id) {
            (void)inputs;
            crash("reconstruct: FireFly bunches are not supported yet");
=======
            int r = tr_evaluate_faster(tr, (ncoef_t*)&data[0], (ncoef_t*)&outputs[0], &data[tr.ninputs], mod);
            if (unlikely(r != 0)) crash("reconstruct: evaluation failed with code %d\n", r);
            return outputs;
        }
        template <int N> std::vector<FFIntVec<N>>
        operator()(const std::vector<FFIntVec<N>> &inputs, size_t threadidx) {
            (void)inputs; (void)threadidx;
            crash("reconstruct: FireFly bunches are not supported yet\n");
>>>>>>> 229d7b17
        }
        inline void prime_changed() { }
    };

}

static int
cmd_reconstruct(int argc, char *argv[])
{
    LOGBLOCK("reconstruct");
    int nthreads = 1, factor_scan = 0, shift_scan = 0;
    char *filename = NULL;
    int na = 0;
    for (; na < argc; na++) {
        if (startswith(argv[na], "--threads=")) { nthreads = atoi(argv[na] + 10); }
        else if (startswith(argv[na], "--to=")) { filename = argv[na] + 5; }
        else if (strcmp(argv[na], "--factor-scan") == 0) { factor_scan = 1; }
        else if (strcmp(argv[na], "--shift-scan") == 0) { shift_scan = 1; }
        else break;
    }
<<<<<<< HEAD
    firefly::TraceBB ffbb(tr.t, nthreads);
    firefly::Reconstructor<firefly::TraceBB> re(tr.t.ninputs, nthreads, 1, ffbb, firefly::Reconstructor<firefly::TraceBB>::IMPORTANT);
    re.enable_factor_scan();
    re.enable_shift_scan();
=======
    logd("Will use %.1fMB for the probe data", nthreads*tr.t.nlocations*sizeof(ncoef_t)/1024./1024.);
    std::vector<int> usedvarmap(tr.t.ninputs, 0);
    std::vector<std::string> usedvarnames;
    tr_list_used_inputs(tr.t, &usedvarmap[0]);
    int nusedinputs = 0;
    for (size_t i = 0; i < tr.t.ninputs; i++) {
        if (usedvarmap[i]) {
            usedvarmap[nusedinputs++] = i;
            usedvarnames.push_back(tr.t.input_names[i]);
        }
    }
    logd("Reconstructing in %d (out of %d) variables", nusedinputs, tr.t.ninputs);
    size_t checkpoint = tr_code_size();
    tr_append(Instruction{OP_HALT, 0, 0, 0});
    firefly::TraceBB ffbb(tr.t, &usedvarmap[0], nthreads);
    firefly::Reconstructor<firefly::TraceBB> re(nusedinputs, nthreads, 1, ffbb, firefly::Reconstructor<firefly::TraceBB>::IMPORTANT);
    if (factor_scan) re.enable_factor_scan();
    if (shift_scan) re.enable_shift_scan();
>>>>>>> 229d7b17
    re.reconstruct();
    tr_rollback_code(checkpoint);
    std::vector<firefly::RationalFunction> results = re.get_result();
    FILE *f = stdout;
    if (filename != NULL) {
        f = fopen(filename, "w");
        if (f == NULL) crash("reconstruct: failed to open %s\n", filename);
    }
    for (size_t i = 0; i < results.size(); i++) {
        std::string fn = results[i].to_string(usedvarnames);
        fprintf(f, "%s =\n  %s;\n", tr.t.output_names[i].c_str(), fn.c_str());
    }
    fflush(f);
    if (filename != NULL) {
        fclose(f);
        logd("Saved the result into '%s'", filename);
    }
    return na;
}

static int
cmd_measure_compiled(int argc, char *argv[])
{
    LOGBLOCK("measure-compiled");
    if (argc < 1) crash("ratracer: measure-compiled some-trace.so\n");
    Trace tr;
    void *lib = dlopen(argv[0], RTLD_NOW);
    if (lib == NULL) {
        crash("measure-compiled: failed to dlopen '%s': %s\n", argv[0], dlerror());
    }
    std::vector<ncoef_t> inputs;
    std::vector<ncoef_t> outputs;
    std::vector<ncoef_t> data;
    inputs.resize(((int (*)())dlsym(lib, "get_ninputs"))());
    outputs.resize(((int (*)())dlsym(lib, "get_noutputs"))());
    data.resize(((int (*)())dlsym(lib, "get_nlocations"))());
    nmod_t mod;
    nmod_init(&mod, 0x7FFFFFFFFFFFFFE7ull); // 2^63-25
    for (size_t i = 0; i < inputs.size(); i++) {
        inputs[i] = ncoef_hash(i, mod.n);
    }
    int (*eval)(const Trace*, const ncoef_t*, ncoef_t*, ncoef_t*, nmod_t) = (int (*)(const Trace*, const ncoef_t*, ncoef_t*, ncoef_t*, nmod_t))dlsym(lib, "evaluate");
    logd("Prime: 0x%016zx", mod.n);
    logd("Inputs:");
    for (size_t i = 0; i < inputs.size(); i++) {
        logd("%zu) 0x%016zx", i, inputs[i]);
    }
    long n = 0;
    double t1 = timestamp(), t2;
    for (long k = 1; k < 1000000000; k *= 2) {
        for (int i = 0; i < k; i++) {
            int r = eval(&tr, &inputs[0], &outputs[0], &data[0], mod);
            if (r != 0) crash("measure-compiled: evaluation failed with code %d\n", r);
        }
        n += k;
        t2 = timestamp();
        if (t2 >= t1 + 0.5) break;
    }
    logd("Outputs:");
    for (size_t i = 0; i < outputs.size(); i++) {
        logd("%zu) 0x%016zx", i, outputs[i]);
    }
    logd("Average time: %.4gs after %ld evals", (t2-t1)/n, n);
    return 1;
}

static int
cmd_compile(int argc, char *argv[])
{
    LOGBLOCK("compile");
    if (argc < 1) crash("ratracer: compile some.so\n");
    const char *tmp = getenv("TMP");
    if (tmp == NULL) tmp = "/tmp";
    char buf[1024];
    snprintf(buf, sizeof(buf), "%s/ratracer.XXXXXX.cpp", tmp);
    int fd = mkstemps(buf, 4);
    FILE *f = fdopen(fd, "w");
    tr_print_c(f, tr.t);
    fclose(f);
    char buf2[1024];
    snprintf(buf2, sizeof(buf2), "c++ -shared -fPIC -O1 -o '%s' -I. '%s' -lflint", argv[0], buf);
    logd("%s\n", buf2);
    system(buf2);
    snprintf(buf2, sizeof(buf2), "rm -f '%s'", buf);
    logd("%s\n", buf2);
    system(buf2);
    return 1;
}

static int
cmd_define_family(int argc, char *argv[])
{
    LOGBLOCK("define-family");
    if (argc < 1) crash("ratracer: define-family name [--indices=n]\n");
    char *name = argv[0];
    int nindices = 0;
    int na = 1;
    for (; na < argc; na++) {
        if (startswith(argv[na], "--indices=")) { nindices = atoi(argv[na] + 10); }
        else break;
    }
    int fam = nt_append(the_eqset.family_names, name, strlen(name));
    if (fam >= MAX_FAMILIES) { crash("define-family: too many families"); }
    the_eqset.families.push_back(Family{std::string(name), fam, nindices});
    return na;
}

static int
cmd_load_equations(int argc, char *argv[])
{
    LOGBLOCK("load-equations");
    if (argc < 1) crash("ratracer: load-equations file.eqns\n");
    size_t n0 = the_eqset.equations.size();
    size_t idx1 = tr.t.code.size();
    load_equations(the_eqset, argv[0]);
    size_t idx2 = tr.t.code.size();
    tr_replace_variables(tr.t, the_varmap, idx1, idx2);
    logd("Loaded %zu equations", the_eqset.equations.size() - n0);
    return 1;
}

static int
cmd_solve_equations(int argc, char *argv[])
{
    LOGBLOCK("solve-equations");
    (void)argc; (void)argv;
    nreduce(the_eqset.equations);
    logd("Traced the forward reduction");
    if (!is_reduced(the_eqset.equations)) crash("solve-equations: forward reduction failed\n");
    nbackreduce(the_eqset.equations);
    logd("Traced the backward reduction");
    if (!is_backreduced(the_eqset.equations)) crash("solve-equations: back reduction failed\n");
    return 0;
}

static int
snprintf_name(char *buf, size_t len, name_t name, const std::vector<Family> &families)
{
    int family = name_family(name);
    const Family &fam = families[family];
    if (fam.nindices == 0) {
        return snprintf(buf, len, "%s#%lld", fam.name.c_str(), name_number(name));
    } else {
        int indices[MAX_INDICES];
        undo_index_notation(&family, &indices[0], name);
        char *out = buf;
        out += snprintf(out, len - (out - buf), "%s[", fam.name.c_str());
        for (int i = 0; i < fam.nindices; i++) {
            if (i) out += snprintf(out, len - (out - buf), ",");
            out += snprintf(out, len - (out - buf), "%d", indices[i]);
        }
        out += snprintf(out, len - (out - buf), "]");
        return out - buf;
    }
}

static int
cmd_show_equation_masters(int argc, char *argv[])
{
    LOGBLOCK("show-equation-masters");
    (void)argc; (void)argv;
    const char *name = NULL;
    int maxr = INT_MAX;
    int maxs = INT_MAX;
    int maxd = INT_MAX;
    int na = 0;
    for (; na < argc; na++) {
        if (startswith(argv[na], "--family=")) { name = argv[na] + 9; }
        else if (startswith(argv[na], "--maxr=")) { maxr = atoi(argv[na] + 7); }
        else if (startswith(argv[na], "--maxs=")) { maxs = atoi(argv[na] + 7); }
        else if (startswith(argv[na], "--maxd=")) { maxd = atoi(argv[na] + 7); }
        else break;
    }
    std::set<name_t> masters = {};
    ncoef_t minus1 = nmod_neg(1, tr.mod);
    for (const Equation &eqn : the_eqset.equations) {
        if (eqn.len <= 0) continue;
        if (eqn.terms[0].coef.n != minus1) {
            crash("show-equation-masters: the equations are not in the back-reduced form yet\n");
        }
        int fam, indices[MAX_INDICES];
        undo_index_notation(&fam, &indices[0], eqn.terms[0].integral);
        const Family &fam0 = the_eqset.families[fam];
        if ((name != NULL) && (strcmp(name, fam0.name.c_str()) != 0)) continue;
        int r = 0, s = 0, d = 0;
        for (int i = 0; i < MAX_INDICES; i++) {
            r += indices[i] > 0 ? indices[i] : 0;
            s += indices[i] < 0 ? -indices[i] : 0;
            d += indices[i] > 1 ? indices[i]-1 : 0;
        }
        if (r > maxr) continue;
        if (s > maxs) continue;
        if (d > maxd) continue;
        for (size_t i = 1; i < eqn.len; i++) {
            masters.insert(eqn.terms[i].integral);
        }
    }
    size_t i = 0;
    for (name_t name : masters) {
        char buf[512];
        snprintf_name(buf, sizeof(buf), name, the_eqset.families);
        printf("%zu) %s\n", i++, buf);
    }
    return na;
}

static int
cmd_choose_equation_outputs(int argc, char *argv[])
{
    LOGBLOCK("choose-equation-outputs");
    const char *name = NULL;
    int maxr = INT_MAX;
    int maxs = INT_MAX;
    int maxd = INT_MAX;
    int na = 0;
    for (; na < argc; na++) {
        if (startswith(argv[na], "--family=")) { name = argv[na] + 9; }
        else if (startswith(argv[na], "--maxr=")) { maxr = atoi(argv[na] + 7); }
        else if (startswith(argv[na], "--maxs=")) { maxs = atoi(argv[na] + 7); }
        else if (startswith(argv[na], "--maxd=")) { maxd = atoi(argv[na] + 7); }
        else break;
    }
    size_t idx0 = tr.t.noutputs;
    size_t idx = tr.t.noutputs;
    char buf[1024];
    ncoef_t minus1 = nmod_neg(1, tr.mod);
    for (const Equation &eqn : the_eqset.equations) {
        if (eqn.len <= 0) continue;
        if (eqn.terms[0].coef.n != minus1) {
            crash("choose-equation-outputs: the equations are not in the back-reduced form yet\n");
        }
        int family0, indices0[MAX_INDICES];
        undo_index_notation(&family0, &indices0[0], eqn.terms[0].integral);
        const Family &fam0 = the_eqset.families[family0];
        if ((name != NULL) && (strcmp(name, fam0.name.c_str()) != 0)) continue;
        int r = 0, s = 0, d = 0;
        for (int i = 0; i < MAX_INDICES; i++) {
            r += indices0[i] > 0 ? indices0[i] : 0;
            s += indices0[i] < 0 ? -indices0[i] : 0;
            d += indices0[i] > 1 ? indices0[i]-1 : 0;
        }
        if (r > maxr) continue;
        if (s > maxs) continue;
        if (d > maxd) continue;
        for (size_t i = 1; i < eqn.len; i++) {
            char *out = buf;
            out += snprintf(out, sizeof(buf) - (out - buf), "CO[");
            out += snprintf_name(out, sizeof(buf) - (out - buf), eqn.terms[0].integral, the_eqset.families);
            out += snprintf(out, sizeof(buf) - (out - buf), ", ");
            out += snprintf_name(out, sizeof(buf) - (out - buf), eqn.terms[i].integral, the_eqset.families);
            out += snprintf(out, sizeof(buf) - (out - buf), "]");
            tr_set_result_name(idx, buf);
            tr_to_result(idx++, eqn.terms[i].coef);
        }
    }
    logd("Chosen %zu outputs", idx - idx0);
    return na;
}

static int
cmd_dump_equations(int argc, char *argv[])
{
    LOGBLOCK("dump-equations");
    char *filename = NULL;
    int na = 0;
    for (; na < argc; na++) {
        if (startswith(argv[na], "--to=")) { filename = argv[na] + 5; }
        else break;
    }
    FILE *f = stdout;
    if (filename != NULL) {
        f = fopen(filename, "w");
        if (f == NULL) crash("reconstruct: failed to open %s\n", filename);
    }
    char buf[1024];
    for (const Equation &eqn : the_eqset.equations) {
        if (eqn.len == 0) continue;
        for (const Term &term : eqn.terms) {
            snprintf_name(buf, sizeof(buf), term.integral, the_eqset.families);
            fprintf(f, "%s*0x%zx\n", buf, term.coef.n);
        }
        fprintf(f, "\n");
    }
    fflush(f);
    if (filename != NULL) {
        fclose(f);
        logd("Saved the equations into '%s'", filename);
    }
    return na;
}

static int
cmd_sh(int argc, char *argv[])
{
    LOGBLOCK("sh");
    if (argc < 1) crash("ratracer: sh command\n");
    logd("sh: running '%s'", argv[0]);
    int r = system(argv[0]);
    if (r != 0) crash("sh: command exited with code %d\n", r);
    return 1;
}

static void
usage(FILE *f)
{
    const char *p = strchr(usagetext, '\n') + 1;
    for (;;) {
        const char *l1 = strchr(p + 2, '{');
        const char *l2 = strchr(p + 2, '[');
        if ((l1 == NULL) && (l2 == NULL)) break;
        const char *l = l1 == NULL ? l2 : l2 == NULL ? l1 : l1 < l2 ? l1 : l2;
        const char *r = strchr(l, (*l == '{') ? '}' : ']');
        if (r == NULL) break;
        const char *a = "", *b = "\033[0m";
        if (l[-2] == 'S' && l[-1] == 's') { a = "\033[1m"; goto found; }
        if (l[-2] == 'N' && l[-1] == 'm') { a = "\033[1;35m"; goto found; }
        if (l[-2] == 'F' && l[-1] == 'l') { a = "\033[33m"; goto found; }
        if (l[-2] == 'C' && l[-1] == 'm') { a = "\033[1;34m"; goto found; }
        if (l[-2] == 'A' && l[-1] == 'r') { a = "\033[32m"; goto found; }
        if (l[-2] == 'E' && l[-1] == 'v') { a = "\033[34m"; goto found; }
        if (l[-2] == 'Q' && l[-1] == 'l') { a = "\033[35m"; goto found; }
        fwrite(p, l + 1 - p, 1, f);
        p = l + 1;
        continue;
    found:
        fwrite(p, l - p - 2, 1, f);
        fputs(a, f);
        fwrite(l + 1, r - l - 1, 1, f);
        fputs(b, f);
        p = r + 1;
    }
    fputs(p, f);
}

int
main(int argc, char *argv[])
{
    tr_init();
    for (int i = 1; i < argc;) {
#define CMD(name, cmd_fun) \
        else if (strcasecmp(argv[i], name) == 0) \
        {  i += cmd_fun(argc - i - 1, argv + i + 1) + 1;  }
        if (strcasecmp(argv[i], "help") == 0) {
            usage(stdout);
            exit(0);
        }
        CMD("show", cmd_show)
        CMD("disasm", cmd_disasm)
        CMD("set", cmd_set)
        CMD("unset", cmd_unset)
        CMD("load-trace", cmd_load_trace)
        CMD("save-trace", cmd_save_trace)
        CMD("toC", cmd_toC)
        CMD("trace-expression", cmd_trace_expression)
        CMD("measure", cmd_measure)
        CMD("optimize", cmd_optimize)
        CMD("unsafe-optimize", cmd_unsafe_optimize)
        CMD("reconstruct", cmd_reconstruct)
        CMD("compile", cmd_compile)
        CMD("measure-compiled", cmd_measure_compiled)
        CMD("define-family", cmd_define_family)
        CMD("load-equations", cmd_load_equations)
        CMD("solve-equations", cmd_solve_equations)
        CMD("show-equation-masters", cmd_show_equation_masters)
        CMD("choose-equation-outputs", cmd_choose_equation_outputs)
        CMD("dump-equations", cmd_dump_equations)
        CMD("sh", cmd_sh)
        else {
            fprintf(stderr, "ratracer: unrecognized command '%s' (use 'ratracer help' to see usage)\n", argv[i]);
            return 1;
        }
    }
    { LOGBLOCK("done"); }
}<|MERGE_RESOLUTION|>--- conflicted
+++ resolved
@@ -459,19 +459,6 @@
 namespace firefly {
     class TraceBB : public BlackBoxBase<TraceBB> {
         const Trace &tr;
-<<<<<<< HEAD
-        // std::vector<ncoef_t> data;
-        std::vector<std::vector<ncoef_t>> thread_to_data;
-
-    public:
-        TraceBB(const Trace &tr, uint32_t nthreads) : tr(tr) {
-
-            for (uint32_t tindex = 0; tindex < nthreads; tindex ++)
-            {
-                std::vector<ncoef_t> data;
-                data.resize(tr.nlocations);
-                thread_to_data.emplace_back(data);
-=======
         const int *inputmap;
         std::vector<std::vector<ncoef_t>> data;
     public:
@@ -479,20 +466,13 @@
             data.resize(nthreads);
             for (size_t i = 0; i < nthreads; i++) {
                 data[i].resize(tr.ninputs + tr.nlocations);
->>>>>>> 229d7b17
             }
         }
 
         std::vector<FFInt>
-<<<<<<< HEAD
-        operator()(const std::vector<FFInt> &inputs, uint32_t thread_id) {
-            if (sizeof(FFInt) != sizeof(ncoef_t)) crash("reconstruct: FireFly::FFInt is not a machine word");
-
-=======
         operator()(const std::vector<FFInt> &ffinputs, uint32_t threadidx) {
             if (sizeof(FFInt) != sizeof(ncoef_t)) crash("reconstruct: FireFly::FFInt is not a machine word\n");
             if (unlikely(threadidx >= data.size())) crash("reconstruct: called from thread %zu of %zu\n", (size_t)threadidx+1, data.size());
->>>>>>> 229d7b17
             nmod_t mod;
             mod.n = FFInt::p;
             mod.ninv = FFInt::p_inv;
@@ -502,15 +482,7 @@
                 data[this->inputmap[i]] = *(ncoef_t*)&ffinputs[i];
             }
             std::vector<FFInt> outputs(tr.noutputs, 0);
-<<<<<<< HEAD
-            if (tr_evaluate(tr, (ncoef_t*)&inputs[0], (ncoef_t*)&outputs[0], &thread_to_data[thread_id][0], mod) != 0) crash("reconstruct: evaluation failed");
-            return outputs;
-        }
-        template <int N> std::vector<FFIntVec<N>>
-        operator()(const std::vector<FFIntVec<N>> &inputs, uint32_t thread_id) {
-            (void)inputs;
-            crash("reconstruct: FireFly bunches are not supported yet");
-=======
+
             int r = tr_evaluate_faster(tr, (ncoef_t*)&data[0], (ncoef_t*)&outputs[0], &data[tr.ninputs], mod);
             if (unlikely(r != 0)) crash("reconstruct: evaluation failed with code %d\n", r);
             return outputs;
@@ -519,7 +491,6 @@
         operator()(const std::vector<FFIntVec<N>> &inputs, size_t threadidx) {
             (void)inputs; (void)threadidx;
             crash("reconstruct: FireFly bunches are not supported yet\n");
->>>>>>> 229d7b17
         }
         inline void prime_changed() { }
     };
@@ -540,12 +511,6 @@
         else if (strcmp(argv[na], "--shift-scan") == 0) { shift_scan = 1; }
         else break;
     }
-<<<<<<< HEAD
-    firefly::TraceBB ffbb(tr.t, nthreads);
-    firefly::Reconstructor<firefly::TraceBB> re(tr.t.ninputs, nthreads, 1, ffbb, firefly::Reconstructor<firefly::TraceBB>::IMPORTANT);
-    re.enable_factor_scan();
-    re.enable_shift_scan();
-=======
     logd("Will use %.1fMB for the probe data", nthreads*tr.t.nlocations*sizeof(ncoef_t)/1024./1024.);
     std::vector<int> usedvarmap(tr.t.ninputs, 0);
     std::vector<std::string> usedvarnames;
@@ -564,7 +529,6 @@
     firefly::Reconstructor<firefly::TraceBB> re(nusedinputs, nthreads, 1, ffbb, firefly::Reconstructor<firefly::TraceBB>::IMPORTANT);
     if (factor_scan) re.enable_factor_scan();
     if (shift_scan) re.enable_shift_scan();
->>>>>>> 229d7b17
     re.reconstruct();
     tr_rollback_code(checkpoint);
     std::vector<firefly::RationalFunction> results = re.get_result();
